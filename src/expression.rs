#![allow(clippy::vec_init_then_push)]

use crate::error::Error;
use crate::parsers;
use crate::term::Term;
use std::fmt;
use std::ops;
use std::str::FromStr;

<<<<<<< HEAD
use nom::combinator::all_consuming;
use nom::Parser;
=======
use nom::Parser;
use nom::combinator::all_consuming;
>>>>>>> a8e52a3d
#[cfg(feature = "serde")]
use serde::{Deserialize, Serialize};

/// An Expression is comprised of any number of Terms
#[derive(Clone, Debug, Default, Eq, Hash, PartialEq, PartialOrd, Ord)]
#[cfg_attr(feature = "serde", derive(Deserialize, Serialize))]
pub struct Expression {
    pub(crate) terms: Vec<Term>,
}

impl Expression {
    /// Construct a new `Expression`
    #[must_use]
    pub const fn new() -> Expression {
        Expression { terms: vec![] }
    }

    /// Construct an `Expression` from `Term`s
    #[must_use]
    pub const fn from_parts(v: Vec<Term>) -> Expression {
        Expression { terms: v }
    }

    /// Add `Term` to `Expression`
    pub fn add_term(&mut self, term: Term) {
        self.terms.push(term);
    }

    /// Remove `Term` from `Expression`
    ///
    /// If interested if `Term` was removed, then inspect the returned `Option`.
    ///
    /// # Example
    ///
    /// ```
    /// use bnf::{Expression, Term};
    ///
    /// let mut expression = Expression::from_parts(vec![]);
    /// let to_remove = Term::Terminal(String::from("a_terminal"));
    /// let removed = expression.remove_term(&to_remove);
    /// # let removed_clone = removed.clone();
    /// match removed {
    ///     Some(term) => println!("removed {}", term),
    ///     None => println!("term was not in expression, so could not be removed"),
    /// }
    ///
    /// # assert_eq!(removed_clone, None);
    /// ```
    pub fn remove_term(&mut self, term: &Term) -> Option<Term> {
        if let Some(pos) = self.terms.iter().position(|x| *x == *term) {
            Some(self.terms.remove(pos))
        } else {
            None
        }
    }

    /// Get iterator of `Term`s within `Expression`
    pub fn terms_iter(&self) -> impl Iterator<Item = &Term> {
        self.terms.iter()
    }

    /// Get mutable iterator of `Term`s within `Expression`
    pub fn terms_iter_mut(&mut self) -> impl Iterator<Item = &mut Term> {
        self.terms.iter_mut()
    }

    /// Determine if this expression terminates or not, i.e contains all terminal elements or every
    /// non-terminal element in the expression exists in the (optional) list of 'terminating rules'
    pub(crate) fn terminates(&self, terminating_rules: Option<&Vec<&Term>>) -> bool {
        if !self.terms.iter().any(|t| matches!(t, Term::Nonterminal(_))) {
            return true;
        }

        let Some(terminating_rules) = terminating_rules else {
            return false;
        };

        let nonterms = self
            .terms_iter()
            .filter(|t| matches!(t, Term::Nonterminal(_)));

        for nt in nonterms {
            if !terminating_rules.contains(&nt) {
                return false;
            }
        }

        true
    }
}

/// Create an expression from a series of terms
/// ```
/// bnf::expression!(<a> "and" <b>);
/// ```
#[macro_export]
macro_rules! expression {
    // rule which matches <ident> followed by token tree
    (<$nt:ident> $($tt:tt)*) => {
        {
            let mut vec = vec![];
            $crate::expression!(vec; <$nt> $($tt)*);
            $crate::Expression::from_parts(vec)
        }
    };
    // rule which matches literal followed by token tree
    ($t:literal $($tt:tt)*) => {
        {
            let mut vec = vec![];
            $crate::expression!(vec; $t $($tt)*);
            $crate::Expression::from_parts(vec)
        }
    };
    // internal rule to handle vector accumulation
    ($vec:ident; <$nt:ident> $($tt:tt)*) => {
        $vec.push($crate::term!(<$nt>));
        $crate::expression!($vec; $($tt)*);
    };
    // internal rule to handle vector accumulation
    ($vec:ident; $t:literal $($tt:tt)*) => {
        $vec.push($crate::term!($t));
        $crate::expression!($vec; $($tt)*);
    };
    // case with vec but no more tt
    ($vec:ident; ) => {};
}

impl fmt::Display for Expression {
    fn fmt(&self, f: &mut fmt::Formatter) -> fmt::Result {
        let display = self
            .terms
            .iter()
            .map(|s| s.to_string())
            .collect::<Vec<_>>()
            .join(" ");

        write!(f, "{display}")
    }
}

impl FromStr for Expression {
    type Err = Error;

    fn from_str(s: &str) -> Result<Self, Self::Err> {
<<<<<<< HEAD
        match all_consuming(parsers::expression).parse(s) {
=======
        match all_consuming(parsers::expression::<BNF>).parse(s) {
>>>>>>> a8e52a3d
            Result::Ok((_, o)) => Ok(o),
            Result::Err(e) => Err(Error::from(e)),
        }
    }
}

impl ops::Add<Expression> for &Expression {
    type Output = Expression;
    fn add(self, rhs: Expression) -> Self::Output {
        let mut new_expression = Expression::new();
        for t in self.terms_iter() {
            new_expression.add_term(t.clone());
        }
        for t in rhs.terms_iter() {
            new_expression.add_term(t.clone());
        }
        new_expression
    }
}

impl ops::Add<Term> for &Expression {
    type Output = Expression;
    fn add(self, rhs: Term) -> Self::Output {
        let mut new_expression = Expression::new();
        for t in self.terms_iter() {
            new_expression.add_term(t.clone());
        }
        new_expression.add_term(rhs);
        new_expression
    }
}

impl ops::Add<Expression> for Expression {
    type Output = Expression;
    fn add(mut self, rhs: Expression) -> Self::Output {
        for t in rhs.terms_iter() {
            self.add_term(t.clone());
        }
        self
    }
}

impl ops::Add<Term> for Expression {
    type Output = Expression;
    fn add(mut self, rhs: Term) -> Self::Output {
        self.add_term(rhs);
        self
    }
}

#[cfg(test)]
mod tests {
    use super::*;
    use quickcheck::{Arbitrary, Gen, QuickCheck, TestResult};

    impl Arbitrary for Expression {
        fn arbitrary(g: &mut Gen) -> Self {
            let mut terms = Vec::<Term>::arbitrary(g);
            // expressions must always have at least one term
            if terms.is_empty() {
                terms.push(Term::arbitrary(g));
            }
            Expression { terms }
        }
    }

    fn prop_to_string_and_back(expr: Expression) -> TestResult {
        let to_string: String = expr.to_string();
        let from_str: Result<Expression, _> = to_string.parse();
        match from_str {
            Ok(from_expr) => TestResult::from_bool(from_expr == expr),
            _ => TestResult::error(format!("{expr} to string and back should be safe")),
        }
    }

    #[test]
    fn to_string_and_back() {
        QuickCheck::new().quickcheck(prop_to_string_and_back as fn(Expression) -> TestResult)
    }

    #[test]
    fn new_expressions() {
        let t1 = Term::Terminal(String::from("terminal"));
        let nt1 = Term::Nonterminal(String::from("nonterminal"));
        let t2 = Term::Terminal(String::from("terminal"));
        let nt2 = Term::Nonterminal(String::from("nonterminal"));

        let e1 = Expression::from_parts(vec![nt1, t1]);
        let mut e2 = Expression::new();
        e2.add_term(nt2);
        e2.add_term(t2);

        assert_eq!(e1, e2);
    }

    #[test]
    fn add_term() {
        let mut terms = vec![
            Term::Terminal(String::from("A")),
            Term::Terminal(String::from("C")),
            Term::Terminal(String::from("G")),
        ];

        let mut dna_expression = Expression::from_parts(terms.clone());
        assert_eq!(dna_expression.terms_iter().count(), terms.len());

        // oops forgot "T"
        let forgotten = Term::Terminal(String::from("T"));
        dna_expression.add_term(forgotten.clone());
        terms.push(forgotten);
        assert_eq!(dna_expression.terms_iter().count(), terms.len());

        // check all terms are there
        for term in dna_expression.terms_iter() {
            assert!(terms.contains(term), "{term} was not in terms");
        }
    }

    #[test]
    fn remove_term() {
        let terms = vec![
            Term::Terminal(String::from("A")),
            Term::Terminal(String::from("C")),
            Term::Terminal(String::from("G")),
            Term::Terminal(String::from("T")),
            Term::Terminal(String::from("Z")),
        ];

        let mut dna_expression = Expression::from_parts(terms.clone());
        assert_eq!(dna_expression.terms_iter().count(), terms.len());

        // oops "Z" isn't a dna base
        let accident = Term::Terminal(String::from("Z"));
        let removed = dna_expression.remove_term(&accident);

        // the removed element should be the accident
        assert_eq!(Some(accident.clone()), removed);
        // number of terms should have decreased
        assert_eq!(dna_expression.terms_iter().count(), terms.len() - 1);
        // the accident should no longer be found in the terms
        assert_eq!(
            dna_expression.terms_iter().find(|&term| *term == accident),
            None
        );
    }

    #[test]
    fn remove_nonexistent_term() {
        let terms = vec![
            Term::Terminal(String::from("A")),
            Term::Terminal(String::from("C")),
            Term::Terminal(String::from("G")),
            Term::Terminal(String::from("T")),
        ];

        let mut dna_expression = Expression::from_parts(terms.clone());
        assert_eq!(dna_expression.terms_iter().count(), terms.len());

        // oops "Z" isn't a dna base
        let nonexistent = Term::Terminal(String::from("Z"));
        let removed = dna_expression.remove_term(&nonexistent);

        // the nonexistent term should not be found in the terms
        assert_eq!(
            dna_expression
                .terms_iter()
                .find(|&term| *term == nonexistent),
            None
        );
        // no term should have been removed
        assert_eq!(None, removed);
        // number of terms should not have decreased
        assert_eq!(dna_expression.terms_iter().count(), terms.len());
    }

    #[test]
    fn parse_complete() {
        let expression = Expression::from_parts(vec![
            Term::Nonterminal(String::from("base")),
            Term::Nonterminal(String::from("dna")),
        ]);
        assert_eq!(Ok(expression), Expression::from_str("<base> <dna>"));
    }

    #[test]
    fn parse_error() {
        let expression = Expression::from_str("<base> <dna");
        assert!(
            matches!(expression, Err(Error::ParseError(_))),
            "{expression:?} should be error"
        );
    }

    #[test]
    fn parse_incomplete() {
        let result = Expression::from_str("");
        assert!(
            matches!(result, Err(Error::ParseError(_))),
            "{result:?} should be ParseError"
        );
    }

    #[test]
    fn add_operator() {
        let t1 = Term::Terminal(String::from("terminal"));
        let nt1 = Term::Nonterminal(String::from("nonterminal"));
        let t2 = Term::Terminal(String::from("terminal"));
        let nt2 = Term::Nonterminal(String::from("nonterminal"));
        let t3 = Term::Terminal(String::from("terminal"));
        let nt3 = Term::Nonterminal(String::from("nonterminal"));
        let t4 = Term::Terminal(String::from("terminal"));
        let nt4 = Term::Nonterminal(String::from("nonterminal"));
        let t5 = Term::Terminal(String::from("terminal"));
        let nt5 = Term::Nonterminal(String::from("nonterminal"));

        let e1 = Expression::from_parts(vec![nt1, t1]);
        // &expression + expression
        let e2_1 = Expression::from_parts(vec![nt2]);
        let e2_2 = Expression::from_parts(vec![t2]);
        let e2 = &e2_1 + e2_2;
        // &expression + term
        let e3_1 = Expression::from_parts(vec![nt3]);
        let e3 = &e3_1 + t3;
        // expression + expression
        let e4_1 = Expression::from_parts(vec![nt4]);
        let e4_2 = Expression::from_parts(vec![t4]);
        let e4 = e4_1 + e4_2;
        // expression + term
        let e5_1 = Expression::from_parts(vec![nt5]);
        let e5 = e5_1 + t5;

        assert_eq!(e1, e2);
        assert_eq!(e1, e3);
        assert_eq!(e1, e4);
        assert_eq!(e1, e5);
    }

    #[test]
    fn iterate_terms() {
        let expression: Expression = "<b> 'A' <b>".parse().unwrap();
        let terms = expression.terms_iter().cloned().collect::<Vec<_>>();
        assert_eq!(terms, expression.terms);
    }

    #[test]
    fn mutate_iterable_terms() {
        let mut expression: Expression = "'END'".parse().unwrap();
        let new_term = Term::Terminal("X".to_string());
        for term in expression.terms_iter_mut() {
            *term = new_term.clone();
        }
        assert_eq!(expression.terms, vec![new_term])
    }

    #[test]
    fn does_not_terminate() {
        let mut expression: Expression;

        expression = "<a> <b> <c>".parse().unwrap();
        assert!(!expression.terminates(None));

        expression = "'a' <b> <c>".parse().unwrap();
        assert!(!expression.terminates(None));

        expression = "<a> 'b' <c>".parse().unwrap();
        assert!(!expression.terminates(None));

        expression = "<a> <b> 'c'".parse().unwrap();
        assert!(!expression.terminates(None));

        expression = "'a' 'b' <c>".parse().unwrap();
        assert!(!expression.terminates(None));

        expression = "'a' <b> 'c'".parse().unwrap();
        assert!(!expression.terminates(None));

        expression = "<a> 'b' 'c'".parse().unwrap();
        assert!(!expression.terminates(None));

        expression = "'a' <b> <c>".parse().unwrap();
        assert!(!expression.terminates(Some(&vec![
            &Term::from_str("<b>").unwrap(),
            &Term::from_str("<1>").unwrap(),
            &Term::from_str("<2>").unwrap(),
        ])));

        expression = "<a> <b> <c>".parse().unwrap();
        assert!(!expression.terminates(Some(&vec![
            &Term::from_str("<c>").unwrap(),
            &Term::from_str("<b>").unwrap(),
            &Term::from_str("<1>").unwrap(),
        ])));
    }

    #[test]
    fn does_terminate() {
        let mut expression: Expression = "'a' 'b' 'c'".parse().unwrap();
        assert!(expression.terminates(None));

        expression = "'a' 'b'".parse().unwrap();
        assert!(expression.terminates(None));

        expression = "'a'".parse().unwrap();
        assert!(expression.terminates(None));

        let mut expression: Expression = "'a' 'b' <c>".parse().unwrap();
        assert!(expression.terminates(Some(&vec![&Term::from_str("<c>").unwrap()])));

        expression = "'a' <b> <c>".parse().unwrap();
        assert!(expression.terminates(Some(&vec![
            &Term::from_str("<c>").unwrap(),
            &Term::from_str("<b>").unwrap(),
        ])));

        expression = "'a' <b> <c>".parse().unwrap();
        assert!(expression.terminates(Some(&vec![
            &Term::from_str("<c>").unwrap(),
            &Term::from_str("<b>").unwrap(),
            &Term::from_str("<1>").unwrap(),
            &Term::from_str("<2>").unwrap(),
        ])));

        expression = "<a> <b> <c>".parse().unwrap();
        assert!(expression.terminates(Some(&vec![
            &Term::from_str("<c>").unwrap(),
            &Term::from_str("<b>").unwrap(),
            &Term::from_str("<1>").unwrap(),
            &Term::from_str("<2>").unwrap(),
            &Term::from_str("<a>").unwrap(),
        ],)));
    }

    #[test]
    fn macro_builds() {
        let expr = expression!(<a> "and" <b>);
        let expected = Expression::from_parts(vec![
            Term::Nonterminal(String::from("a")),
            Term::Terminal(String::from("and")),
            Term::Nonterminal(String::from("b")),
        ]);

        assert_eq!(expr, expected);
    }
}<|MERGE_RESOLUTION|>--- conflicted
+++ resolved
@@ -7,13 +7,8 @@
 use std::ops;
 use std::str::FromStr;
 
-<<<<<<< HEAD
-use nom::combinator::all_consuming;
-use nom::Parser;
-=======
 use nom::Parser;
 use nom::combinator::all_consuming;
->>>>>>> a8e52a3d
 #[cfg(feature = "serde")]
 use serde::{Deserialize, Serialize};
 
@@ -158,11 +153,7 @@
     type Err = Error;
 
     fn from_str(s: &str) -> Result<Self, Self::Err> {
-<<<<<<< HEAD
         match all_consuming(parsers::expression).parse(s) {
-=======
-        match all_consuming(parsers::expression::<BNF>).parse(s) {
->>>>>>> a8e52a3d
             Result::Ok((_, o)) => Ok(o),
             Result::Err(e) => Err(Error::from(e)),
         }
