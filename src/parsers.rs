<<<<<<< HEAD
use node::{Expression, Grammar, Production, Term};
use nom::{IResult};

macro_rules! look_ahead(
  ($i:expr, $submac:ident!( $($args:tt)* )) => (
    {
      let i_ = $i.clone();
      match $submac!(i_, $($args)*) {
        IResult::Done(_, _)    => IResult::Done($i, $i),
        IResult::Error(e)      => IResult::Error(e),
        IResult::Incomplete(i) => IResult::Incomplete(i)
      }
    }
  );
  ($i:expr, $f:expr) => (
    look_ahead!($i, call!($f));
  );
);
=======
use term::Term;
use expression::Expression;
use production::Production;
use grammar::Grammar;
>>>>>>> 567deda9

named!(pub prod_lhs< &[u8], Term >,
    do_parse!(
            nt: delimited!(char!('<'), take_until!(">"), ws!(char!('>'))) >>
            ret: ws!(tag!("::=")) >>
            (Term::Nonterminal(String::from_utf8_lossy(nt).into_owned()))
    )
);

named!(pub terminal< &[u8], Term >,
    do_parse!(
        t: alt!(
<<<<<<< HEAD
            delimited!(tag!("\""), take_until!("\""), ws!(tag!("\""))) |
            delimited!(tag!("'"), take_until!("'"), ws!(tag!("'")))
=======
            delimited!(char!('"'), take_until!("\""), ws!(char!('"'))) |
            delimited!(char!('\''), take_until!("'"), ws!(char!('\'')))
>>>>>>> 567deda9
            ) >>
        (Term::Terminal(String::from_utf8_lossy(t).into_owned()))
    )
);

named!(pub nonterminal< &[u8], Term >,
    do_parse!(
        nt: delimited!(char!('<'), take_until!(">"), ws!(char!('>'))) >>
        ws!(not!(tag!("::="))) >>
        (Term::Nonterminal(String::from_utf8_lossy(nt).into_owned()))
    )
);

named!(pub term< &[u8], Term >, alt!(terminal | nonterminal));

named!(pub term_complete< &[u8], Term >,
    do_parse!(
        t: term >>
        eof!() >>
        (t)
    )
);

named!(pub expression_next, 
    do_parse!(
        ws!(char!('|')) >>
        ret: recognize!(peek!(complete!(expression))) >>
        (ret)
    )
);

named!(pub expression< &[u8], Expression >,
    do_parse!(
        terms: many1!(term) >>
        ws!(
            alt!( 
                recognize!(peek!(complete!(eof!()))) | 
                recognize!(peek!(complete!(char!(';')))) | 
                expression_next | 
                recognize!(peek!(complete!(prod_lhs))) 
            )
        ) >>
        (Expression::from_parts(terms))
    )
);

named!(pub expression_complete< &[u8], Expression >,
    do_parse!(
        e: expression >>
        eof!() >>
        (e)
    )
);

named!(pub production< &[u8], Production >,
    do_parse!(
        lhs: ws!(prod_lhs) >>
        rhs: many1!(expression) >>
        ws!(
            alt!(
                recognize!(peek!(complete!(eof!()))) |
                tag!(";") |
                recognize!(peek!(complete!(prod_lhs))) 
            )
        ) >>
        (Production::from_parts(lhs, rhs))
    )
);

named!(pub production_complete< &[u8], Production >,
    do_parse!(
        p: production >>
        eof!() >>
        (p)
    )
);

named!(pub grammar< &[u8], Grammar >,
    do_parse!(
        prods: many1!(production) >>
        (Grammar::from_parts(prods))
    )
);


named!(pub grammar_complete< &[u8], Grammar >,
    do_parse!(
        g: grammar >>
        eof!() >>
        (g)
    )
);

#[cfg(test)]
mod tests {
    use super::*;

    fn construct_terminal_tuple() -> (Term, String) {
        let terminal_pattern = "\"terminal pattern\"";
        let terminal_value = "terminal pattern";
        let terminal_object = Term::Terminal(String::from(terminal_value));

        (terminal_object, String::from(terminal_pattern))
    }

    #[test]
    fn terminal_match() {
        let terminal_tuple = construct_terminal_tuple();
        assert_eq!(
            terminal_tuple.0,
            terminal(terminal_tuple.1.as_bytes()).unwrap().1
        );
    }

    fn construct_nonterminal_tuple() -> (Term, String) {
        let nonterminal_pattern = "<nonterminal-pattern>";
        let nonterminal_value = "nonterminal-pattern";
        let nonterminal_object = Term::Nonterminal(String::from(nonterminal_value));

        (nonterminal_object, String::from(nonterminal_pattern))
    }

    #[test]
    fn nonterminal_match() {
        let nonterminal_tuple = construct_nonterminal_tuple();
        assert_eq!(
            nonterminal_tuple.0,
            nonterminal(nonterminal_tuple.1.as_bytes()).unwrap().1
        );
    }

    fn construct_expression_tuple() -> (Expression, String) {
        let nonterminal_tuple = construct_nonterminal_tuple();
        let terminal_tuple = construct_terminal_tuple();
        let expression_pattern = nonterminal_tuple.1 + &terminal_tuple.1;
        let expression_object = Expression::from_parts(vec![nonterminal_tuple.0, terminal_tuple.0]);

        (expression_object, expression_pattern)
    }

    #[test]
    fn expression_match() {
        let expression_tuple = construct_expression_tuple();
        assert_eq!(
            expression_tuple.0,
            expression(expression_tuple.1.as_bytes()).unwrap().1
        );
    }

    fn construct_production_tuple() -> (Production, String) {
        let expression_tuple = construct_expression_tuple();
        let nonterminal_tuple = construct_nonterminal_tuple();
        let terminal_tuple = construct_nonterminal_tuple();
        let production_pattern =
            nonterminal_tuple.1 + "::=" + &expression_tuple.1 + "|" + &terminal_tuple.1 + ";";
        let production_object = Production::from_parts(
            nonterminal_tuple.0,
            vec![
                expression_tuple.0.clone(),
                Expression::from_parts(vec![terminal_tuple.0]),
            ],
        );

        (production_object, production_pattern)
    }

    #[test]
    fn production_match() {
        let production_tuple = construct_production_tuple();
        let parsed = production(production_tuple.1.as_bytes());
        assert_eq!(production_tuple.0, parsed.unwrap().1);
    }

    fn construct_grammar_tuple() -> (Grammar, String) {
        let production_tuple = construct_production_tuple();
        let grammar_pattern = production_tuple.1.clone() + &production_tuple.1;
        let grammar_object = Grammar::from_parts(vec![
            construct_production_tuple().0.clone(),
            construct_production_tuple().0,
        ]);

        (grammar_object, String::from(grammar_pattern))
    }

    #[test]
    fn grammar_match() {
        let grammar_tuple = construct_grammar_tuple();
        assert_eq!(
            grammar_tuple.0,
            grammar(grammar_tuple.1.as_bytes()).unwrap().1
        );
    }
}<|MERGE_RESOLUTION|>--- conflicted
+++ resolved
@@ -1,28 +1,7 @@
-<<<<<<< HEAD
-use node::{Expression, Grammar, Production, Term};
-use nom::{IResult};
-
-macro_rules! look_ahead(
-  ($i:expr, $submac:ident!( $($args:tt)* )) => (
-    {
-      let i_ = $i.clone();
-      match $submac!(i_, $($args)*) {
-        IResult::Done(_, _)    => IResult::Done($i, $i),
-        IResult::Error(e)      => IResult::Error(e),
-        IResult::Incomplete(i) => IResult::Incomplete(i)
-      }
-    }
-  );
-  ($i:expr, $f:expr) => (
-    look_ahead!($i, call!($f));
-  );
-);
-=======
 use term::Term;
 use expression::Expression;
 use production::Production;
 use grammar::Grammar;
->>>>>>> 567deda9
 
 named!(pub prod_lhs< &[u8], Term >,
     do_parse!(
@@ -35,13 +14,8 @@
 named!(pub terminal< &[u8], Term >,
     do_parse!(
         t: alt!(
-<<<<<<< HEAD
-            delimited!(tag!("\""), take_until!("\""), ws!(tag!("\""))) |
-            delimited!(tag!("'"), take_until!("'"), ws!(tag!("'")))
-=======
             delimited!(char!('"'), take_until!("\""), ws!(char!('"'))) |
             delimited!(char!('\''), take_until!("'"), ws!(char!('\'')))
->>>>>>> 567deda9
             ) >>
         (Term::Terminal(String::from_utf8_lossy(t).into_owned()))
     )
