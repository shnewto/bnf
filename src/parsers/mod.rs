mod augmented;
mod bnf;

mod nom_xt;

#[cfg(feature = "ABNF")]
pub use augmented::ABNF;
pub use bnf::BNF;

use crate::expression::Expression;
use crate::grammar::Grammar;
use crate::production::Production;
use crate::term::Term;

use nom::{
    branch::alt,
<<<<<<< HEAD
    bytes::complete::{tag, take_till, take_until},
    character::complete::{self, multispace0, satisfy},
    combinator::{all_consuming, eof, not, opt, peek, recognize},
    error::VerboseError,
    multi::many1,
    sequence::{delimited, preceded, terminated},
    IResult,
=======
    bytes::complete::{take_till, take_until},
    character::complete::{self, multispace0},
    combinator::{all_consuming, complete, eof, opt, peek, recognize},
    multi::many1,
    sequence::{delimited, preceded},
    IResult, Parser,
>>>>>>> fa571dd0
};
use nom_xt::xt_list_with_separator;

pub trait Format {
<<<<<<< HEAD
    fn nonterminal_delimiter() -> Option<(char, char)>;
    fn production_separator() -> &'static str;
    fn alternative_separator() -> char;
}

fn nonterminal<F: Format>(input: &str) -> IResult<&str, Term, VerboseError<&str>> {
    let (input, nt) = match F::nonterminal_delimiter() {
        Some((start, end)) => delimited(
            complete::char(start),
            take_till(|c: char| c == end),
            complete::char(end),
        )(input)?,
        None => {
            satisfy(|c: char| c.is_alphabetic())(input)?;
            take_till(|c: char| c.is_whitespace() || c == ')' || c == ']')(input)?
        }
    };

    let (input, _) = whitespace_plus_comments(input).unwrap();

    Ok((input, Term::Nonterminal(nt.to_string())))
}

fn prod_lhs<F: Format>(input: &str) -> IResult<&str, Term, VerboseError<&str>> {
    let (input, nt) = nonterminal::<F>(input)?;

    let (input, _) = tag(F::production_separator())(input)?;
    //https://www.rfc-editor.org/rfc/rfc5234.html#section-3.3
    let (input, _) = opt(complete::char(F::alternative_separator()))(input)?;
    let (input, _) = whitespace_plus_comments(input).unwrap();

    Ok((input, nt))
}

fn prod_rhs<F: Format>(input: &str) -> IResult<&str, Vec<Expression>, VerboseError<&str>> {
    xt_list_with_separator(expression::<F>, expression_next::<F>)(input)
=======
    fn prod_lhs(input: &str) -> IResult<&str, Term>;
    fn nonterminal(input: &str) -> IResult<&str, Term>;
>>>>>>> fa571dd0
}

pub fn terminal(input: &str) -> IResult<&str, Term> {
    let (input, t) = alt((
        delimited(complete::char('"'), take_until("\""), complete::char('"')),
        delimited(complete::char('\''), take_until("'"), complete::char('\'')),
    ))
    .parse(input)?;

    let (input, _) = whitespace_plus_comments(input).unwrap();

    Ok((input, Term::Terminal(t.to_string())))
}

///this should never fail, unwrap it when calling directly please!
pub fn whitespace_plus_comments(mut input: &str) -> IResult<&str, char> {
    let mut old_input = input;
    loop {
        (input, _) = multispace0::<&str, nom::error::Error<&str>>.parse(input)?;
        (input, _) = opt(preceded(
            complete::char(';'),
            take_till(|c: char| c == '\r' || c == '\n'),
        ))
        .parse(input)?;

        if input == old_input {
            break;
        }
        old_input = input
    }
    Ok((input, '\0'))
}

pub fn is_format_standard_bnf(input: &str) -> bool {
    let (input, _) = whitespace_plus_comments(input).unwrap();
    complete::char::<&str, nom::error::Error<&str>>('<')
        .parse(input)
        .is_ok()
}

<<<<<<< HEAD
pub fn term<F: Format>(input: &str) -> IResult<&str, Term, VerboseError<&str>> {
    alt((
        terminal,
        nonterminal::<F>,
        anonymous_nonterminal::<F>,
        optional_anonymous_nonterminal::<F>,
    ))(input)
}

pub fn expression_next<F: Format>(input: &str) -> IResult<&str, &str, VerboseError<&str>> {
    let (input, _) = complete::char(F::alternative_separator())(input)?;
    let (input, _) = whitespace_plus_comments(input).unwrap();

    Ok((input, ""))
}

pub fn expression<F: Format>(input: &str) -> IResult<&str, Expression, VerboseError<&str>> {
    let (input, terms) = many1(terminated(term::<F>, not(tag(F::production_separator()))))(input)?;

    Ok((input, Expression::from_parts(terms)))
}

pub fn production<F: Format>(input: &str) -> IResult<&str, Production, VerboseError<&str>> {
    let (input, lhs) = prod_lhs::<F>(input)?;
    let (input, rhs) = prod_rhs::<F>(input)?;
    let (input, _) = alt((recognize(peek(eof)), recognize(peek(prod_lhs::<F>))))(input)?;

    Ok((input, Production::from_parts(lhs, rhs)))
}

pub fn anonymous_nonterminal<F: Format>(input: &str) -> IResult<&str, Term, VerboseError<&str>> {
    let (input, rhs) = delimited(complete::char('('), prod_rhs::<F>, complete::char(')'))(input)?;

    let (input, _) = whitespace_plus_comments(input).unwrap();

    Ok((input, Term::AnonymousNonterminal(rhs)))
}

pub fn optional_anonymous_nonterminal<F: Format>(
    input: &str,
) -> IResult<&str, Term, VerboseError<&str>> {
    let (input, mut rhs) =
        delimited(complete::char('['), prod_rhs::<F>, complete::char(']'))(input)?;

    rhs.push(Expression::from_parts(vec![Term::Terminal("".to_owned())]));

    let (input, _) = whitespace_plus_comments(input).unwrap();

    Ok((input, Term::AnonymousNonterminal(rhs)))
=======
pub fn term<F: Format>(input: &str) -> IResult<&str, Term> {
    alt((terminal, F::nonterminal)).parse(input)
}

pub fn term_complete<F: Format>(input: &str) -> IResult<&str, Term> {
    all_consuming(term::<F>).parse(input)
}

pub fn expression_next<F: Format>(input: &str) -> IResult<&str, &str> {
    let (input, _) = complete::char('|').parse(input)?;
    let (input, _) = whitespace_plus_comments(input)?;
    complete(expression::<F>).parse(input)?;
    Ok((input, ""))
}

pub fn expression<F: Format>(input: &str) -> IResult<&str, Expression> {
    term::<F>(input)?;
    let (input, terms) = many1(complete(term::<F>)).parse(input)?;
    let (input, _) = alt((
        peek(complete(eof)),
        expression_next::<F>,
        recognize(peek(complete(F::prod_lhs))),
    ))
    .parse(input)?;
    Ok((input, Expression::from_parts(terms)))
}

pub fn expression_complete<F: Format>(input: &str) -> IResult<&str, Expression> {
    all_consuming(expression::<F>).parse(input)
}

pub fn production<F: Format>(input: &str) -> IResult<&str, Production> {
    let (input, lhs) = F::prod_lhs(input)?;
    let (input, rhs) = many1(complete(expression::<F>)).parse(input)?;
    let (input, _) = whitespace_plus_comments(input)?;
    let (input, _) = alt((
        recognize(peek(complete(eof))),
        recognize(peek(complete(F::prod_lhs))),
    ))
    .parse(input)?;
    Ok((input, Production::from_parts(lhs, rhs)))
}

pub fn production_complete<F: Format>(input: &str) -> IResult<&str, Production> {
    all_consuming(production::<F>).parse(input)
>>>>>>> fa571dd0
}

pub fn grammar<F: Format>(input: &str) -> IResult<&str, Grammar> {
    let (input, _) = whitespace_plus_comments(input)?;
    production::<F>(input)?;
<<<<<<< HEAD
    let (input, prods) = many1(production::<F>)(input)?;

=======
    let (input, prods) = many1(complete(production::<F>)).parse(input)?;
>>>>>>> fa571dd0
    Ok((input, Grammar::from_parts(prods)))
}

pub fn grammar_complete<F: Format>(input: &str) -> IResult<&str, Grammar> {
    all_consuming(grammar::<F>).parse(input)
}

#[cfg(test)]
pub mod tests {
    use super::*;

    #[test]
    fn terminal_match() {
        let input = "\"hello world\"";
        let expected = Term::Terminal("hello world".to_string());

        let (_, actual) = terminal(input).unwrap();
        assert_eq!(expected, actual);
    }

    #[test]
    fn parse_anon_nonterminal() {
        let input = "s = ('a' 'b') / 'c'";
        //6 is the amount of characters left at the start of the (
        let expected = "<s> ::= <0> | 'c'
                                <0> ::= 'a' 'b'";
        let input = input.parse::<Grammar>().unwrap();
        let twin = expected.parse::<Grammar>().unwrap();
        assert_eq!(input, twin)
    }

    #[test]
    fn parse_optional_anon_nonterminal() {
        let input = "s = 'c' ['a' / 'b']";
        let expected = "<s> ::= 'c' <0>
                                <0> ::= 'a' | 'b' | ''";
        let input = input.parse::<Grammar>().unwrap();
        let twin = expected.parse::<Grammar>().unwrap();
        assert_eq!(input, twin)
    }
    #[test]
    //https://www.rfc-editor.org/rfc/rfc5234.html#section-3.3
    fn parse_incremental_alternatives() {
        let input = "s = a / (a s)
                            a = 'b'
                            a =/ 'c'";
        let expected = "<s> ::= <a> | <0>
                                <0> ::= <a> <s>
                                <a> ::= 'b'
                                <a> ::= 'c'";
        let input = input.parse::<Grammar>().unwrap();
        let expected = expected.parse::<Grammar>().unwrap();
        assert_eq!(input, expected);
        // panic!()
    }
    #[test]
    fn use_incremental_alternatives() {
        let input = "s = a / (a s)
                            a = 'b'
                            a =/ 'c'";
        let grammar = input.parse::<Grammar>().unwrap();
        grammar
            .parse_input("bcbccbbcbcbcbbbbbbbbbbbbccc")
            .next()
            .unwrap();
    }
}<|MERGE_RESOLUTION|>--- conflicted
+++ resolved
@@ -14,42 +14,32 @@
 
 use nom::{
     branch::alt,
-<<<<<<< HEAD
     bytes::complete::{tag, take_till, take_until},
     character::complete::{self, multispace0, satisfy},
     combinator::{all_consuming, eof, not, opt, peek, recognize},
-    error::VerboseError,
     multi::many1,
     sequence::{delimited, preceded, terminated},
-    IResult,
-=======
-    bytes::complete::{take_till, take_until},
-    character::complete::{self, multispace0},
-    combinator::{all_consuming, complete, eof, opt, peek, recognize},
-    multi::many1,
-    sequence::{delimited, preceded},
     IResult, Parser,
->>>>>>> fa571dd0
 };
 use nom_xt::xt_list_with_separator;
 
 pub trait Format {
-<<<<<<< HEAD
     fn nonterminal_delimiter() -> Option<(char, char)>;
     fn production_separator() -> &'static str;
     fn alternative_separator() -> char;
 }
 
-fn nonterminal<F: Format>(input: &str) -> IResult<&str, Term, VerboseError<&str>> {
+fn nonterminal<F: Format>(input: &str) -> IResult<&str, Term> {
     let (input, nt) = match F::nonterminal_delimiter() {
         Some((start, end)) => delimited(
             complete::char(start),
             take_till(|c: char| c == end),
             complete::char(end),
-        )(input)?,
+        )
+        .parse(input)?,
         None => {
-            satisfy(|c: char| c.is_alphabetic())(input)?;
-            take_till(|c: char| c.is_whitespace() || c == ')' || c == ']')(input)?
+            satisfy(|c: char| c.is_alphabetic()).parse(input)?;
+            take_till(|c: char| c.is_whitespace() || c == ')' || c == ']').parse(input)?
         }
     };
 
@@ -58,23 +48,19 @@
     Ok((input, Term::Nonterminal(nt.to_string())))
 }
 
-fn prod_lhs<F: Format>(input: &str) -> IResult<&str, Term, VerboseError<&str>> {
+fn prod_lhs<F: Format>(input: &str) -> IResult<&str, Term> {
     let (input, nt) = nonterminal::<F>(input)?;
 
-    let (input, _) = tag(F::production_separator())(input)?;
+    let (input, _) = tag(F::production_separator()).parse(input)?;
     //https://www.rfc-editor.org/rfc/rfc5234.html#section-3.3
-    let (input, _) = opt(complete::char(F::alternative_separator()))(input)?;
+    let (input, _) = opt(complete::char(F::alternative_separator())).parse(input)?;
     let (input, _) = whitespace_plus_comments(input).unwrap();
 
     Ok((input, nt))
 }
 
-fn prod_rhs<F: Format>(input: &str) -> IResult<&str, Vec<Expression>, VerboseError<&str>> {
-    xt_list_with_separator(expression::<F>, expression_next::<F>)(input)
-=======
-    fn prod_lhs(input: &str) -> IResult<&str, Term>;
-    fn nonterminal(input: &str) -> IResult<&str, Term>;
->>>>>>> fa571dd0
+fn prod_rhs<F: Format>(input: &str) -> IResult<&str, Vec<Expression>> {
+    xt_list_with_separator(expression::<F>, expression_next::<F>).parse(input)
 }
 
 pub fn terminal(input: &str) -> IResult<&str, Term> {
@@ -115,114 +101,62 @@
         .is_ok()
 }
 
-<<<<<<< HEAD
-pub fn term<F: Format>(input: &str) -> IResult<&str, Term, VerboseError<&str>> {
+pub fn term<F: Format>(input: &str) -> IResult<&str, Term> {
     alt((
         terminal,
         nonterminal::<F>,
         anonymous_nonterminal::<F>,
         optional_anonymous_nonterminal::<F>,
-    ))(input)
-}
-
-pub fn expression_next<F: Format>(input: &str) -> IResult<&str, &str, VerboseError<&str>> {
-    let (input, _) = complete::char(F::alternative_separator())(input)?;
+    ))
+    .parse(input)
+}
+
+pub fn expression_next<F: Format>(input: &str) -> IResult<&str, &str> {
+    let (input, _) = complete::char(F::alternative_separator()).parse(input)?;
     let (input, _) = whitespace_plus_comments(input).unwrap();
 
     Ok((input, ""))
 }
 
-pub fn expression<F: Format>(input: &str) -> IResult<&str, Expression, VerboseError<&str>> {
-    let (input, terms) = many1(terminated(term::<F>, not(tag(F::production_separator()))))(input)?;
+pub fn expression<F: Format>(input: &str) -> IResult<&str, Expression> {
+    let (input, terms) =
+        many1(terminated(term::<F>, not(tag(F::production_separator())))).parse(input)?;
 
     Ok((input, Expression::from_parts(terms)))
 }
 
-pub fn production<F: Format>(input: &str) -> IResult<&str, Production, VerboseError<&str>> {
+pub fn production<F: Format>(input: &str) -> IResult<&str, Production> {
     let (input, lhs) = prod_lhs::<F>(input)?;
     let (input, rhs) = prod_rhs::<F>(input)?;
-    let (input, _) = alt((recognize(peek(eof)), recognize(peek(prod_lhs::<F>))))(input)?;
+    let (input, _) = alt((recognize(peek(eof)), recognize(peek(prod_lhs::<F>)))).parse(input)?;
 
     Ok((input, Production::from_parts(lhs, rhs)))
 }
 
-pub fn anonymous_nonterminal<F: Format>(input: &str) -> IResult<&str, Term, VerboseError<&str>> {
-    let (input, rhs) = delimited(complete::char('('), prod_rhs::<F>, complete::char(')'))(input)?;
+pub fn anonymous_nonterminal<F: Format>(input: &str) -> IResult<&str, Term> {
+    let (input, rhs) =
+        delimited(complete::char('('), prod_rhs::<F>, complete::char(')')).parse(input)?;
 
     let (input, _) = whitespace_plus_comments(input).unwrap();
 
     Ok((input, Term::AnonymousNonterminal(rhs)))
 }
 
-pub fn optional_anonymous_nonterminal<F: Format>(
-    input: &str,
-) -> IResult<&str, Term, VerboseError<&str>> {
+pub fn optional_anonymous_nonterminal<F: Format>(input: &str) -> IResult<&str, Term> {
     let (input, mut rhs) =
-        delimited(complete::char('['), prod_rhs::<F>, complete::char(']'))(input)?;
+        delimited(complete::char('['), prod_rhs::<F>, complete::char(']')).parse(input)?;
 
     rhs.push(Expression::from_parts(vec![Term::Terminal("".to_owned())]));
 
     let (input, _) = whitespace_plus_comments(input).unwrap();
 
     Ok((input, Term::AnonymousNonterminal(rhs)))
-=======
-pub fn term<F: Format>(input: &str) -> IResult<&str, Term> {
-    alt((terminal, F::nonterminal)).parse(input)
-}
-
-pub fn term_complete<F: Format>(input: &str) -> IResult<&str, Term> {
-    all_consuming(term::<F>).parse(input)
-}
-
-pub fn expression_next<F: Format>(input: &str) -> IResult<&str, &str> {
-    let (input, _) = complete::char('|').parse(input)?;
-    let (input, _) = whitespace_plus_comments(input)?;
-    complete(expression::<F>).parse(input)?;
-    Ok((input, ""))
-}
-
-pub fn expression<F: Format>(input: &str) -> IResult<&str, Expression> {
-    term::<F>(input)?;
-    let (input, terms) = many1(complete(term::<F>)).parse(input)?;
-    let (input, _) = alt((
-        peek(complete(eof)),
-        expression_next::<F>,
-        recognize(peek(complete(F::prod_lhs))),
-    ))
-    .parse(input)?;
-    Ok((input, Expression::from_parts(terms)))
-}
-
-pub fn expression_complete<F: Format>(input: &str) -> IResult<&str, Expression> {
-    all_consuming(expression::<F>).parse(input)
-}
-
-pub fn production<F: Format>(input: &str) -> IResult<&str, Production> {
-    let (input, lhs) = F::prod_lhs(input)?;
-    let (input, rhs) = many1(complete(expression::<F>)).parse(input)?;
-    let (input, _) = whitespace_plus_comments(input)?;
-    let (input, _) = alt((
-        recognize(peek(complete(eof))),
-        recognize(peek(complete(F::prod_lhs))),
-    ))
-    .parse(input)?;
-    Ok((input, Production::from_parts(lhs, rhs)))
-}
-
-pub fn production_complete<F: Format>(input: &str) -> IResult<&str, Production> {
-    all_consuming(production::<F>).parse(input)
->>>>>>> fa571dd0
 }
 
 pub fn grammar<F: Format>(input: &str) -> IResult<&str, Grammar> {
     let (input, _) = whitespace_plus_comments(input)?;
     production::<F>(input)?;
-<<<<<<< HEAD
-    let (input, prods) = many1(production::<F>)(input)?;
-
-=======
-    let (input, prods) = many1(complete(production::<F>)).parse(input)?;
->>>>>>> fa571dd0
+    let (input, prods) = many1(production::<F>).parse(input)?;
     Ok((input, Grammar::from_parts(prods)))
 }
 
