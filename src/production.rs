--- conflicted
+++ resolved
@@ -7,13 +7,8 @@
 use crate::term::Term;
 use std::fmt;
 
-<<<<<<< HEAD
-use nom::combinator::all_consuming;
-use nom::Parser;
-=======
 use nom::Parser;
 use nom::combinator::all_consuming;
->>>>>>> a8e52a3d
 #[cfg(feature = "serde")]
 use serde::{Deserialize, Serialize};
 
@@ -117,11 +112,7 @@
 impl FromStr for Production {
     type Err = Error;
     fn from_str(s: &str) -> Result<Self, Self::Err> {
-<<<<<<< HEAD
         match all_consuming(parsers::production).parse(s) {
-=======
-        match all_consuming(parsers::production::<BNF>).parse(s) {
->>>>>>> a8e52a3d
             Result::Ok((_, o)) => Ok(o),
             Result::Err(e) => Err(Error::from(e)),
         }
