extern crate bnf;

#[cfg(test)]
mod tests {
    use super::*;

    #[test]
<<<<<<< HEAD
    fn validate_display() {
        let input = "<postal-address> ::= <name-part> <street-address> <zip-part>;
=======
    fn validate_terminated_display() {
        let input =
            "<postal-address> ::= <name-part> <street-address> <zip-part>;
>>>>>>> f7140c59

                <name-part> ::= <personal-part> <last-name> <opt-suffix-part> <EOL>
                                | <personal-part> <name-part>;

            <personal-part> ::= <initial> \".\" | <first-name>;

            <street-address> ::= <house-num> <street-name> <opt-apt-num> <EOL>;

                <zip-part> ::= <town-name> \",\" <state-code> <ZIP-code> <EOL>;

            <opt-suffix-part> ::= \"Sr.\" | \"Jr.\" | <roman-numeral> | \"\";
                <opt-apt-num> ::= <apt-num> | \"\";";

<<<<<<< HEAD
        let display_output = "<postal-address> ::= <name-part> <street-address> <zip-part>;\n\
                              <name-part> ::= <personal-part> <last-name> <opt-suffix-part> <EOL> | <personal-part> <name-part>;\n\
                              <personal-part> ::= <initial> \".\" | <first-name>;\n\
                              <street-address> ::= <house-num> <street-name> <opt-apt-num> <EOL>;\n\
                              <zip-part> ::= <town-name> \",\" <state-code> <ZIP-code> <EOL>;\n\
                              <opt-suffix-part> ::= \"Sr.\" | \"Jr.\" | <roman-numeral> | \"\";\n\
                              <opt-apt-num> ::= <apt-num> | \"\";\n";

        let grammar = bnf::parse(input);
=======
        let display_output = 
            "<postal-address> ::= <name-part> <street-address> <zip-part>\n\
             <name-part> ::= <personal-part> <last-name> <opt-suffix-part> <EOL> | <personal-part> <name-part>\n\
             <personal-part> ::= <initial> \".\" | <first-name>\n\
             <street-address> ::= <house-num> <street-name> <opt-apt-num> <EOL>\n\
             <zip-part> ::= <town-name> \",\" <state-code> <ZIP-code> <EOL>\n\
             <opt-suffix-part> ::= \"Sr.\" | \"Jr.\" | <roman-numeral> | \"\"\n\
             <opt-apt-num> ::= <apt-num> | \"\"\n";          

        let grammar = bnf::parse(input);        
>>>>>>> f7140c59

        assert_eq!(grammar.to_string(), display_output);
    }

    #[test]
    fn validate_nonterminated_display() {
        let input =
            "<postal-address> ::= <name-part> <street-address> <zip-part>

                <name-part> ::= <personal-part> <last-name> <opt-suffix-part> <EOL>
                                | <personal-part> <name-part>

            <personal-part> ::= <initial> \".\" | <first-name>

            <street-address> ::= <house-num> <street-name> <opt-apt-num> <EOL>

                <zip-part> ::= <town-name> \",\" <state-code> <ZIP-code> <EOL>

            <opt-suffix-part> ::= \"Sr.\" | \"Jr.\" | <roman-numeral> | \"\"
                <opt-apt-num> ::= <apt-num> | \"\"";

        let display_output = 
            "<postal-address> ::= <name-part> <street-address> <zip-part>\n\
             <name-part> ::= <personal-part> <last-name> <opt-suffix-part> <EOL> | <personal-part> <name-part>\n\
             <personal-part> ::= <initial> \".\" | <first-name>\n\
             <street-address> ::= <house-num> <street-name> <opt-apt-num> <EOL>\n\
             <zip-part> ::= <town-name> \",\" <state-code> <ZIP-code> <EOL>\n\
             <opt-suffix-part> ::= \"Sr.\" | \"Jr.\" | <roman-numeral> | \"\"\n\
             <opt-apt-num> ::= <apt-num> | \"\"\n";        

        let grammar = bnf::parse(input);        

        assert_eq!(grammar.to_string(), display_output);
    }    
}<|MERGE_RESOLUTION|>--- conflicted
+++ resolved
@@ -5,14 +5,9 @@
     use super::*;
 
     #[test]
-<<<<<<< HEAD
-    fn validate_display() {
-        let input = "<postal-address> ::= <name-part> <street-address> <zip-part>;
-=======
     fn validate_terminated_display() {
         let input =
             "<postal-address> ::= <name-part> <street-address> <zip-part>;
->>>>>>> f7140c59
 
                 <name-part> ::= <personal-part> <last-name> <opt-suffix-part> <EOL>
                                 | <personal-part> <name-part>;
@@ -26,17 +21,6 @@
             <opt-suffix-part> ::= \"Sr.\" | \"Jr.\" | <roman-numeral> | \"\";
                 <opt-apt-num> ::= <apt-num> | \"\";";
 
-<<<<<<< HEAD
-        let display_output = "<postal-address> ::= <name-part> <street-address> <zip-part>;\n\
-                              <name-part> ::= <personal-part> <last-name> <opt-suffix-part> <EOL> | <personal-part> <name-part>;\n\
-                              <personal-part> ::= <initial> \".\" | <first-name>;\n\
-                              <street-address> ::= <house-num> <street-name> <opt-apt-num> <EOL>;\n\
-                              <zip-part> ::= <town-name> \",\" <state-code> <ZIP-code> <EOL>;\n\
-                              <opt-suffix-part> ::= \"Sr.\" | \"Jr.\" | <roman-numeral> | \"\";\n\
-                              <opt-apt-num> ::= <apt-num> | \"\";\n";
-
-        let grammar = bnf::parse(input);
-=======
         let display_output = 
             "<postal-address> ::= <name-part> <street-address> <zip-part>\n\
              <name-part> ::= <personal-part> <last-name> <opt-suffix-part> <EOL> | <personal-part> <name-part>\n\
@@ -47,7 +31,6 @@
              <opt-apt-num> ::= <apt-num> | \"\"\n";          
 
         let grammar = bnf::parse(input);        
->>>>>>> f7140c59
 
         assert_eq!(grammar.to_string(), display_output);
     }
